#!/usr/bin/env python

from setuptools import setup, find_packages
from setuptools.extension import Extension


# True to enable building extensions using Cython.
# False to build extensions from the C files that were previously
# created by Cython.
USE_CYTHON = True

# "If True, will produce a HTML file for each of the .pyx or .py files
# compiled. The HTML file gives an indication of how much Python interaction
# there is in each of the source code lines, compared to plain C code."
# https://cython.readthedocs.io/en/latest/src/userguide/
# source_files_and_compilation.html#cythonize-arguments
CYTHON_ANNOTATE = False

# Force compilation of all Cython code.
CYTHON_FORCE_COMPILATION = False

# Current Graphbrain version
with open('VERSION', 'r') as version_file:
    VERSION = version_file.read()


if USE_CYTHON:
    from Cython.Build import cythonize


if USE_CYTHON:
    ext_modules = [
        Extension('graphbrain.hyperedge', ['graphbrain/hyperedge.pyx']),
        Extension('graphbrain.patterns', ['graphbrain/patterns.pyx']),
        Extension('graphbrain.memory.keyvalue', ['graphbrain/memory/keyvalue.pyx']),
        Extension('graphbrain.memory.sqlite', ['graphbrain/memory/sqlite.pyx']),
        Extension('graphbrain.memory.leveldb', ['graphbrain/memory/leveldb.pyx']),
        Extension('graphbrain.memory.permutations', ['graphbrain/memory/permutations.pyx']),
        Extension('graphbrain.parsers.alpha', ['graphbrain/parsers/alpha.pyx']),
        Extension('graphbrain.parsers.alpha_beta', ['graphbrain/parsers/alpha_beta.pyx']),
        Extension('graphbrain.parsers.parser_en', ['graphbrain/parsers/parser_en.pyx'])
    ]
    ext_modules = cythonize(ext_modules,
                            annotate=CYTHON_ANNOTATE,
                            force=CYTHON_FORCE_COMPILATION,
                            compiler_directives={'language_level': '3'})
else:
    ext_modules = [
        Extension('graphbrain.hyperedge', ['graphbrain/hyperedge.c'], include_dirs=['.']),
        Extension('graphbrain.patterns', ['graphbrain/patterns.c'], include_dirs=['.']),
        Extension('graphbrain.memory.keyvalue', ['graphbrain/memory/keyvalue.c'], include_dirs=['.']),
        Extension('graphbrain.memory.sqlite', ['graphbrain/memory/sqlite.c'], include_dirs=['.']),
        Extension('graphbrain.memory.leveldb', ['graphbrain/memory/leveldb.c'], include_dirs=['.']),
        Extension('graphbrain.memory.permutations', ['graphbrain/memory/permutations.c'], include_dirs=['.']),
        Extension('graphbrain.parsers.alpha', ['graphbrain/parsers/alpha.c'], include_dirs=['.']),
        Extension('graphbrain.parsers.alpha_beta', ['graphbrain/parsers/alpha_beta.c'], include_dirs=['.']),
        Extension('graphbrain.parsers.parser_en', ['graphbrain/parsers/parser_en.c'], include_dirs=['.'])
    ]


with open('README.md', 'r', encoding='utf8') as fh:
    long_description = fh.read()


python_requires = '>=3.9'

install_requires = [
        'asciitree',
        'editdistance',
        'flask',
        'gensim',
        'ipython',
        'mwparserfromhell',
        'networkx',
        'numpy',
        'plyvel',
        'progressbar2',
        'scikit-learn',
        'spacy-experimental==0.6.0',
        'spacy',
<<<<<<< HEAD
        'termcolor',
        'gensim',
        'thinc',
        'torch'
=======
        'termcolor'
>>>>>>> f0ab4e56
    ]

setup(
    name='graphbrain',
    version=VERSION,
    author='Telmo Menezes et al.',
    author_email='telmo@telmomenezes.net',
    description='Knowledge System + Natural Language Understanding',
    long_description=long_description,
    long_description_content_type='text/markdown',
    url='https://graphbrain.net',
    license='MIT',
    keywords=['NLP', 'AI', 'Knowledge Representation', 'Knowledge Systems', 'Natural Language Understanding',
              'Text Analysis', 'Cognition'],
    classifiers=[
        'Development Status :: 4 - Beta',
        'Programming Language :: Python :: 3',
        'License :: OSI Approved :: MIT License',
        'Operating System :: OS Independent',
        'Environment :: Console',
        'Intended Audience :: Science/Research',
        'Topic :: Scientific/Engineering :: Artificial Intelligence',
        'Topic :: Scientific/Engineering :: Information Analysis',
        'Topic :: Sociology'
    ],
    python_requires=python_requires,
    packages=find_packages(),
    install_requires=install_requires,
    extras_require={
        'dev': [
            'cython >=0.25',
            'pytest',
            'Sphinx',
            'sphinx_rtd_theme'
        ]
    },
    package_data={'': ['data/*.csv']},
    entry_points='''
        [console_scripts]
        graphbrain=graphbrain.__main__:cli
    ''',
    ext_modules=ext_modules
)<|MERGE_RESOLUTION|>--- conflicted
+++ resolved
@@ -78,14 +78,10 @@
         'scikit-learn',
         'spacy-experimental==0.6.0',
         'spacy',
-<<<<<<< HEAD
         'termcolor',
         'gensim',
         'thinc',
         'torch'
-=======
-        'termcolor'
->>>>>>> f0ab4e56
     ]
 
 setup(
