#!/usr/bin/env python

from setuptools import setup, find_packages
from setup_utils import get_ext_modules

# True to enable building extensions using Cython.
# False to build extensions from the C files that were previously
# created by Cython.
USE_CYTHON = True

# "If True, will produce an HTML file for each of the .pyx or .py files
# compiled. The HTML file gives an indication of how much Python interaction
# there is in each of the source code lines, compared to plain C code."
# https://cython.readthedocs.io/en/latest/src/userguide/
# source_files_and_compilation.html#cythonize-arguments
CYTHON_ANNOTATE = False

# Force compilation of all Cython code.
CYTHON_FORCE_COMPILATION = True

EXT_MODULES = [
    "graphbrain.hyperedge",
    "graphbrain.patterns",
    "graphbrain.memory",
    "graphbrain.parsers",
    "graphbrain.patterns.semsim",
]

ext_modules = get_ext_modules(EXT_MODULES, USE_CYTHON)

if USE_CYTHON:
    from Cython.Build import cythonize  # noqa
    ext_modules = cythonize(
        ext_modules,
        annotate=CYTHON_ANNOTATE,
        force=CYTHON_FORCE_COMPILATION,
        compiler_directives={'language_level': '3'}
    )

# Current Graphbrain version
with open('VERSION') as version_file:
    VERSION = version_file.read()

with open('README.md', encoding='utf8') as fh:
    long_description = fh.read()

python_requires = '>=3.9'

install_requires = [
        'asciitree',
        'editdistance',
        'flask',
        'gensim',
        'ipython',
        'mwparserfromhell',
        'networkx',
        'numpy',
        'plyvel',
        'progressbar2',
        'scikit-learn',
<<<<<<< HEAD
        # 'spacy-experimental==0.6.0',
        'spacy-experimental==0.6.4',
=======
        'spacy-experimental==0.6.1',
>>>>>>> 76029241
        'spacy',
        'termcolor',
        'trafilatura',
        'gensim',
        'thinc',
        'torch',
        'spacy-transformers',
    ]

setup(
    name='graphbrain',
    version=VERSION,
    author='Telmo Menezes et al.',
    author_email='telmo@telmomenezes.net',
    description='Knowledge System + Natural Language Understanding',
    long_description=long_description,
    long_description_content_type='text/markdown',
    url='https://graphbrain.net',
    license='MIT',
    keywords=['NLP', 'AI', 'Knowledge Representation', 'Knowledge Systems', 'Natural Language Understanding',
              'Text Analysis', 'Cognition'],
    classifiers=[
        'Development Status :: 4 - Beta',
        'Programming Language :: Python :: 3',
        'License :: OSI Approved :: MIT License',
        'Operating System :: OS Independent',
        'Environment :: Console',
        'Intended Audience :: Science/Research',
        'Topic :: Scientific/Engineering :: Artificial Intelligence',
        'Topic :: Scientific/Engineering :: Information Analysis',
        'Topic :: Sociology'
    ],
    python_requires=python_requires,
    packages=find_packages(),
    install_requires=install_requires,
    extras_require={
        'dev': [
            'cython >=0.25',
            'pytest',
            'Sphinx',
            'sphinx_rtd_theme'
        ]
    },
    package_data={'': ['data/*.csv']},
    entry_points='''
        [console_scripts]
        graphbrain=graphbrain.__main__:cli
    ''',
    ext_modules=ext_modules
)<|MERGE_RESOLUTION|>--- conflicted
+++ resolved
@@ -58,12 +58,8 @@
         'plyvel',
         'progressbar2',
         'scikit-learn',
-<<<<<<< HEAD
-        # 'spacy-experimental==0.6.0',
-        'spacy-experimental==0.6.4',
-=======
+        # semsim might require 'spacy-experimental==0.6.4'?
         'spacy-experimental==0.6.1',
->>>>>>> 76029241
         'spacy',
         'termcolor',
         'trafilatura',
