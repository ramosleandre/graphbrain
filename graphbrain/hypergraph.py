from typing import Iterator, Union, Optional

import graphbrain.constants as const
from graphbrain.hyperedge import hedge, Hyperedge, str2atom


class Hypergraph(object):
    """Hypergraph interface."""

    def __init__(self):
        self.batch_mode = False

    # =======================================================
    # Interface methods, to be implemented in derived classes
    # =======================================================

    def close(self):
        """Closes the hypergraph."""
        raise NotImplementedError()

    def name(self):
        """Returns name of the hypergraph."""
        raise NotImplementedError()

    def destroy(self):
        """Erase the entire hypergraph."""
        raise NotImplementedError()

    def all(self):
        """Returns a generator of all the edges."""
        raise NotImplementedError()

    def all_attributes(self):
        """Returns a generator with a tuple for each edge.
           The first element of the tuple is the edge itself,
           the second is a dictionary of attribute values
           (as strings)."""
        raise NotImplementedError()

    def add_with_attributes(self, edge, attributes):
        """Adds an edge along with all its attributes, represented as a
        dictionary of attribute names to values."""
        raise NotImplementedError()

    def begin_transaction(self):
        pass

    def end_transaction(self):
        pass

    # ============================
    # High-level interface methods
    # ============================

    def all_atoms(self):
        """Returns a generator of all the atoms."""
        for edge in self.all():
            if edge.atom:
                yield edge

    def all_non_atoms(self):
        """Returns a generator of all the edges that are not atoms."""
        for edge in self.all():
            if edge.not_atom:
                yield edge

    def exists(self, edge):
        """Checks if the given edge exists."""
        return self._exists(hedge(edge))

    def add(self, edge, primary=True, count=False):
        """Adds an edge if it does not exist yet, returns same edge.
        All children are recursively added as non-primary edge, for
        indexing purposes.

        Edges can be passed in both Hyperedge or string format.

        Keyword arguments:
        primary -- edge is primary, meaning, for example, that it counts
        towards degrees. Non-primary edges are used for indexing purposes,
        for example to make it easy to find the subedges contained in primary
        edges when performing queries.
        count -- an integer counter attribute is added to the edge. If the
        edge already exists, the counter is incremented.
        """
        if isinstance(edge, Hyperedge):
            if edge.atom:
                return edge
            else:
                # recursively add all sub-edges as non-primary edges.
                for child in edge:
                    self.add(child, primary=False)
                # add entity itself
                self._add(edge, primary=primary)

                # increment counter if requested
                if count:
                    self.inc_attribute(edge, 'count')

                return edge
        elif edge:
            return self.add(hedge(edge), primary=primary, count=count)
        return None

    def remove(self, edge, deep=False):
        """Removes an edge.

        Keyword argument:
        deep -- recursively remove all subedges (default False)
        """
        self._remove(hedge(edge), deep=deep)

    def is_primary(self, edge):
        """Check if an edge is primary."""
        return self._is_primary(hedge(edge))

    def set_primary(self, edge, value):
        """Make edge primary if value is True, make it non-primary
        otherwise.
        """
        self._set_primary(hedge(edge), value)

    def search(self, pattern: Union[Hyperedge, str, list, tuple], strict: bool = False) -> Iterator[Hyperedge]:
        """Returns generator for all the edges that match a pattern.

        Patterns are themselves edges. They can match families of edges
        by employing special atoms:
        -> '*' represents a general wildcard (matches any edge)
        -> '.' represents an atomic wildcard (matches any atom)
        -> '(*)' represents a non-atomic wildcard (matches any non-atom)
        -> '...' at the end indicates an open-ended pattern.

        The pattern can be a string, that must represent an edge.
        Examples: '(is/Pd graphbrain/C .)'
        '(says/pd * ...)'

        Atomic patterns can also be used to match all edges in the
        hypergraph: *, all atoms: ., and all non-atoms: (*).

        Keyword argument:
        strict -- if True atoms are matched exactly and search is faster. If False, atoms in the pattern can match more
         specific versions, e.g.: apple/C in the pattern will match apple/Cc.s/en (default: False)
        """
        pattern = hedge(pattern)

        if pattern.atom and len(pattern.parts()) == 1:
            if pattern.parens:
                return self.all_non_atoms()
            elif pattern[0][0] == '*':
                return self.all()
            elif pattern[0][0] == '.':
                return self.all_atoms()

        return self._search(pattern, strict)

    def match(self,
              pattern: Union[Hyperedge, str, list, tuple],
              strict: bool = False,
              curvars: Optional[dict[str, Hyperedge]] = None) -> Iterator[tuple[Hyperedge, dict[str, Hyperedge]]]:
        pattern = hedge(pattern)
        return self._match(pattern, strict, curvars=curvars)

    def count(self, pattern: Union[Hyperedge, str, list, tuple], strict: bool = False) -> int:
        """Number of edges that match a pattern.
        See search() method for an explanation of patterns.

        Keyword argument:
        strict -- if True atoms are matched exactly and search is faster. If False, atoms in the pattern can match more
         specific versions, e.g.: apple/C in the pattern will match apple/Cc.s/en (default: False)
        """
<<<<<<< HEAD
        return len(list(self.search(hedge(pattern))))
=======
        pattern = hedge(pattern)
        n: int = 0
        for _ in self._search(pattern, strict):
            n += 1
        return n
>>>>>>> 7c416755

    def star(self, center, limit=None):
        """Returns generator of the edges that contain the center.

        Keyword argument:
        limit -- maximum number of results to return, infinite if None
        """
        return self._star(hedge(center), limit=limit)

    def atoms_with_root(self, root):
        """Returns generator of all atoms with the given root."""
        if len(root) == 0:
            return {}
        return self._atoms_with_root(root)

    def edges_with_edges(self, edges, root=None):
        """Returns generator of all edges containing the given edges,
        and optionally a given root.

        Keyword argument:
        root -- edge must also contain an atom with this root (default None)
        """
        return self._edges_with_edges(edges, root)

    def set_attribute(self, edge, attribute, value):
        """Sets the value of an attribute."""
        return self._set_attribute(hedge(edge), attribute, value)

    def inc_attribute(self, edge, attribute):
        """Increments an attribute of an entity, sets initial value to 1
        if attribute does not exist.
        """
        return self._inc_attribute(hedge(edge), attribute)

    def dec_attribute(self, edge, attribute):
        """Increments an attribute of an entity."""
        return self._dec_attribute(hedge(edge), attribute)

    def get_str_attribute(self, edge, attribute, or_else=None):
        """Returns attribute as string.

        Keyword argument:
        or_else -- value to return if the entity does not have the given
        attribute. (default None)
        """
        return self._get_str_attribute(hedge(edge), attribute, or_else=or_else)

    def get_int_attribute(self, edge, attribute, or_else=None):
        """Returns attribute as integer value.

        or_else -- value to return if the entity does not have
                   the give attribute. (default None)
        """
        return self._get_int_attribute(hedge(edge), attribute, or_else=or_else)

    def get_float_attribute(self, edge, attribute, or_else=None):
        """Returns attribute as float value.

        or_else -- value to return if the entity does not have
                   the give attribute. (default None)
        """
        return self._get_float_attribute(hedge(edge), attribute, or_else=or_else)

    def degree(self, edge):
        """Returns the degree of an entity."""
        return self._degree(hedge(edge))

    def deep_degree(self, edge):
        """Returns the deep degree of an entity."""
        return self._deep_degree(hedge(edge))

    def ego(self, center):
        """Returns all atoms directly connected to center
           by hyperedges.
        """
        edges = self.star(center)
        atom_set = set()
        for edge in edges:
            for atom in edge.atoms():
                atom_set.add(atom)
        return atom_set

    def remove_by_pattern(self, pattern, strict=False):
        """Removes all edges that match the pattern.

        Keyword argument:
        strict -- if True atoms are matched exactly and search is faster. If False, atoms in the pattern can match more
         specific versions, e.g.: apple/C in the pattern will match apple/Cc.s/en (default: False)
        """
        for edge in self.search(pattern, strict=strict):
            self.remove(edge)

    def root_degrees(self, edge):
        """Finds all the atoms that share the same root as the given edge
        and computes the sum of both their degrees and deep degrees.
        These two sums are returned.

        If the parameter edge is non-atomic, this function simply returns
        the degree and deep degree of that edge.
        """
        if edge.atom:
            atoms = tuple(self.atoms_with_root(edge.root()))
            d = sum([self.degree(atom) for atom in atoms])
            dd = sum([self.deep_degree(atom) for atom in atoms])
            return d, dd
        else:
            return self.degree(edge), self.deep_degree(edge)

    def sum_degree(self, edges):
        """Returns sum of the degrees of all edges contained in the parameter.
        """
        return sum([self.degree(edge) for edge in edges])

    def sum_deep_degree(self, edges):
        """Returns sum of the deep degrees of all edges contained in the
        parameter.
        """
        return sum([self.deep_degree(edge) for edge in edges])

    def add_to_sequence(self, name, edge, primary=True):
        """Adds 'edge' to sequence 'name'."""
        seq_atom = str2atom(name)
        seq_attrs_edge = hedge((const.sequence_attrs_connector, seq_atom))
        pos = self.get_int_attribute(seq_attrs_edge, 'size')
        if pos is None:
            pos = 0
        result = self.add((const.sequence_connector, seq_atom, str(pos), edge))
        self.set_attribute(seq_attrs_edge, 'size', pos + 1)
        if primary:
            self.set_primary(edge, True)
        return result

    def sequence(self, name):
        """Returns an iterator for a sequence of hyperedges, given the name
        of the sequence.
        """
        pos = 0
        stop = False
        while not stop:
            iteration = self.search((const.sequence_connector, name, str(pos), '*'), strict=True)
            next_edge = next(iteration, None)
            if next_edge:
                yield next_edge[3]
                pos += 1
            else:
                stop = True

    def sequences(self):
        """Returns an iterator for all the sequence names present in the
        hypergraph.
        """
        for edge in self.search((const.sequence_connector, '*', '0', '*'), strict=True):
            yield edge[1].to_str()

    def text(self, edge):
        """Returns the text representation of an edge."""
        txt = self.get_str_attribute(edge, 'text')
        if txt is None:
            return edge.label()
        else:
            return txt

    # ==============================================================
    # Private abstract methods, to be implemented in derived classes
    # ==============================================================

    def _exists(self, edge):
        raise NotImplementedError()

    def _add(self, edge, primary):
        raise NotImplementedError()

    def _remove(self, edge, deep):
        raise NotImplementedError()

    def _is_primary(self, edge):
        raise NotImplementedError()

    def _set_primary(self, edge, value):
        raise NotImplementedError()

    def _search(self, pattern, strict):
        raise NotImplementedError()

    def _match(self, pattern, strict, curvars=None):
        raise NotImplementedError()

    def _star(self, center, limit=None):
        raise NotImplementedError()

    def _atoms_with_root(self, root):
        raise NotImplementedError()

    def _edges_with_edges(self, edges, root):
        raise NotImplementedError()

    def _set_attribute(self, edge, attribute, value):
        raise NotImplementedError()

    def _inc_attribute(self, edge, attribute):
        raise NotImplementedError()

    def _dec_attribute(self, edge, attribute):
        raise NotImplementedError()

    def _get_str_attribute(self, edge, attribute, or_else=None):
        raise NotImplementedError()

    def _get_int_attribute(self, edge, attribute, or_else=None):
        raise NotImplementedError()

    def _get_float_attribute(self, edge, attribute, or_else=None):
        raise NotImplementedError()

    def _degree(self, edge):
        raise NotImplementedError()

    def _deep_degree(self, edge):
        raise NotImplementedError()<|MERGE_RESOLUTION|>--- conflicted
+++ resolved
@@ -160,7 +160,7 @@
         pattern = hedge(pattern)
         return self._match(pattern, strict, curvars=curvars)
 
-    def count(self, pattern: Union[Hyperedge, str, list, tuple], strict: bool = False) -> int:
+    def count(self, pattern: Union[Hyperedge, str, list, tuple]) -> int:
         """Number of edges that match a pattern.
         See search() method for an explanation of patterns.
 
@@ -168,15 +168,7 @@
         strict -- if True atoms are matched exactly and search is faster. If False, atoms in the pattern can match more
          specific versions, e.g.: apple/C in the pattern will match apple/Cc.s/en (default: False)
         """
-<<<<<<< HEAD
         return len(list(self.search(hedge(pattern))))
-=======
-        pattern = hedge(pattern)
-        n: int = 0
-        for _ in self._search(pattern, strict):
-            n += 1
-        return n
->>>>>>> 7c416755
 
     def star(self, center, limit=None):
         """Returns generator of the edges that contain the center.
