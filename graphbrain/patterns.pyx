import logging
import itertools
from collections import Counter
from typing import Union

from graphbrain import hedge
from graphbrain.hyperedge import Hyperedge
from graphbrain.hypergraph import Hypergraph
from graphbrain.utils.lemmas import lemma
from graphbrain.semsim import match_semsim


logger = logging.getLogger(__name__)

FUNS = {'var', 'atoms', 'lemma', 'any', 'semsim', 'semsim-fix', 'semsim-ctx'}


def is_wildcard(atom):
    """Check if this atom defines a wildcard, i.e. if its root is a pattern matching.
    (\*, ., ..., if it is surrounded by parenthesis or variable label starting with an uppercase letter)
    """
    if atom.atom:
        return atom.parens or atom[0][0] in {'*', '.'} or atom[0][0].isupper()
    else:
        return False


def is_fun_pattern(edge):
    if edge.atom:
        return False
    return str(edge[0]) in FUNS


def is_pattern(edge):
    """Check if this edge defines a pattern, i.e. if it includes at least
    one pattern matching.

    Pattern matching are:
    - '\*', '.', '(\*)', '...'
    - variables (atom label starting with an uppercase letter)
    - argument role matching (unordered argument roles surrounded by curly brackets)
    - functional patterns (var, atoms, lemma, ...)
    """
    if edge.atom:
        return is_wildcard(edge) or '{' in edge.argroles()
    elif is_fun_pattern(edge):
        return True
    else:
        return any(is_pattern(item) for item in edge)


def is_unordered_pattern(edge):
    """Check if this edge defines an unordered pattern, i.e. if it includes at least
    one instance of unordered argument roles surrounded by curly brackets.
    """
    if edge.atom:
        return '{' in edge.argroles()
    else:
        return any(is_unordered_pattern(item) for item in edge)

def is_full_pattern(edge):
    """Check if every atom is a pattern matching.

    Pattern matching are:
    '\*', '.', '(\*)', '...', variables (atom label starting with an
    uppercase letter) and functional patterns.
    """
    if edge.atom:
        return is_pattern(edge)
    else:
        return all(is_pattern(item) for item in edge)


def apply_vars(edge, variables):
    if edge.atom:
        if is_pattern(edge):
            varname = _varname(edge)
            if len(varname) > 0 and varname in variables:
                return variables[varname]
        return edge
    else:
        return hedge([apply_vars(subedge, variables) for subedge in edge])


def _matches_atomic_pattern(edge, atomic_pattern):
    ap_parts = atomic_pattern.parts()

    if len(ap_parts) == 0 or len(ap_parts[0]) == 0:
        return False

    # structural match
    struct_code = ap_parts[0][0]
    if struct_code == '.':
        if edge.not_atom:
            return False
    elif atomic_pattern.parens:
        if edge.atom:
            return False
    elif struct_code != '*' and not struct_code.isupper():
        if edge.not_atom:
            return False
        if edge.root() != atomic_pattern.root():
            return False

    # role match
    if len(ap_parts) > 1:
        pos = 1

        # type match
        ap_role = atomic_pattern.role()
        ap_type = ap_role[0]
        e_type = edge.type()
        n = len(ap_type)
        if len(e_type) < n or e_type[:n] != ap_type:
            return False

        e_atom = edge.inner_atom()

        if len(ap_role) > 1:
            e_role = e_atom.role()
            # check if edge role has enough parts to satisfy the wildcard
            # specification
            if len(e_role) < len(ap_role):
                return False

            # argroles match
            if ap_type[0] in {'B', 'P'}:
                ap_argroles_parts = ap_role[1].split('-')
                if len(ap_argroles_parts) == 1:
                    ap_argroles_parts.append('')
                ap_negroles = ap_argroles_parts[1]

                # fixed order?
                ap_argroles_posopt = ap_argroles_parts[0]
                e_argroles = e_role[1]
                if len(ap_argroles_posopt) > 0 and ap_argroles_posopt[0] == '{':
                    ap_argroles_posopt = ap_argroles_posopt[1:-1]
                else:
                    ap_argroles_posopt = ap_argroles_posopt.replace(',', '')
                    if len(e_argroles) > len(ap_argroles_posopt):
                        return False
                    else:
                        return ap_argroles_posopt.startswith(e_argroles)

                ap_argroles_parts = ap_argroles_posopt.split(',')
                ap_posroles = ap_argroles_parts[0]
                ap_argroles = set(ap_posroles) | set(ap_negroles)
                for argrole in ap_argroles:
                    min_count = ap_posroles.count(argrole)
                    # if there are argrole exclusions
                    fixed = ap_negroles.count(argrole) > 0
                    count = e_argroles.count(argrole)
                    if count < min_count:
                        return False
                    # deal with exclusions
                    if fixed and count > min_count:
                        return False
                pos = 2

            # match rest of role
            while pos < len(ap_role):
                if e_role[pos] != ap_role[pos]:
                    return False
                pos += 1

    # match rest of atom
    if len(ap_parts) > 2:
        e_parts = e_atom.parts()
        # check if edge role has enough parts to satisfy the wildcard
        # specification
        if len(e_parts) < len(ap_parts):
            return False

        while pos < len(ap_parts):
            if e_parts[pos] != ap_parts[pos]:
                return False
            pos += 1

    return True


def _varname(atom):
    if not atom.atom:
        return ''
    label = atom.parts()[0]
    if len(label) == 0:
        return label
    elif label[0] in {'*', '.'}:
        return label[1:]
    elif label[:3] == '...':
        return label[3:]
    elif label[0].isupper():
        return label
    else:
        return ''


# remove pattern functions from pattern, so that .argroles() works normally
def _defun_pattern_argroles(edge):
    if edge.atom:
        return edge
    
    if edge[0].argroles() != '':
        return edge

    if is_fun_pattern(edge):
        fun = edge[0].root()
        if fun == 'atoms':
            for atom in edge.atoms():
                argroles = atom.argroles()
                if argroles != '':
                    return atom
            # if no atom with argroles is found, just return the first one
            return edge[1]
        else:
            return hedge([edge[0], _defun_pattern_argroles(edge[1])] + list(edge[2:]))
    else:
        return hedge([_defun_pattern_argroles(subedge) for subedge in edge])


def _match_by_argroles(
        edge,
        pattern,
        role_counts,
        min_vars,
        hg,
        matched=(),
        curvars=None,
        root_edge=None,
        ref_edges=None,
        tok_pos=None
):
    if curvars is None:
        curvars = {}

    if len(role_counts) == 0:
        return [curvars]

    argrole, n = role_counts[0]

    # match connector
    if argrole == 'X':
        eitems = [edge[0]]
        pitems = [pattern[0]]
    # match any argrole
    elif argrole == '*':
        eitems = [e for e in edge if e not in matched]
        pitems = pattern[-n:]
    # match specific argrole
    else:
        eitems = edge.edges_with_argrole(argrole)
        pitems = _defun_pattern_argroles(pattern).edges_with_argrole(argrole)

    if len(eitems) < n:
        if len(curvars) >= min_vars:
            return [curvars]
        else:
            return []

    result = []

    if tok_pos:
        tok_pos_perms = tuple(itertools.permutations(tok_pos, r=n))

    for perm_n, perm in enumerate(tuple(itertools.permutations(eitems, r=n))):
        if tok_pos:
            tok_pos_perm = tok_pos_perms[perm_n]
        perm_result = [{}]
        for i, eitem in enumerate(perm):
            pitem = pitems[i]
            tok_pos_item = tok_pos_perm[i] if tok_pos else None
            item_result = []
            for variables in perm_result:
                item_result += _match_pattern(
                    eitem,
                    pitem,
                    {**curvars, **variables},
                    hg=hg,
                    root_edge=root_edge,
                    ref_edges=ref_edges,
                    tok_pos=tok_pos_item
                )
            perm_result = item_result
            if len(item_result) == 0:
                break

        for variables in perm_result:
            result += _match_by_argroles(
                edge,
                pattern,
                role_counts[1:],
                min_vars,
                hg,
                matched + perm,
                {**curvars, **variables},
                root_edge=root_edge,
                ref_edges=ref_edges,
                tok_pos=tok_pos
            )
    
    return result


def _match_atoms(
        atom_patterns,
        atoms,
        curvars,
        hg,
        root_edge=None,
        ref_edges=None,
        atoms_tok_pos=None,
        matched_atoms=None
) -> list[dict]:
    if matched_atoms is None:
        matched_atoms = []

    if len(atom_patterns) == 0:
        return [curvars]
    
    results = []
    atom_pattern = atom_patterns[0]

    for atom_pos, atom in enumerate(atoms):
        if atom not in matched_atoms:
            tok_pos = atoms_tok_pos[atom_pos] if atoms_tok_pos else None
            svars = _match_pattern(
                atom, atom_pattern, curvars, hg=hg, root_edge=root_edge, ref_edges=ref_edges, tok_pos=tok_pos
            )
            for variables in svars:
                results += _match_atoms(
                    atom_patterns[1:],
                    atoms,
                    {**curvars, **variables},
                    hg,
                    root_edge=root_edge,
                    ref_edges=ref_edges,
                    atoms_tok_pos=atoms_tok_pos,
                    matched_atoms=matched_atoms + [atom]
                )

    return results


# TODO: deal with argroles
def _match_lemma(lemma_pattern, edge, curvars, hg):
    if hg is None:
        raise RuntimeError('Lemma pattern function requires hypergraph.')

    if edge.not_atom:
        return []

    _lemma = lemma(hg, edge, same_if_none=True)

    # add argroles to _lemma if needed
    ar = edge.argroles()
    if ar != '':
        parts = _lemma.parts()
        parts[1] = '{}.{}'.format(parts[1], ar)
        _lemma = hedge('/'.join(parts))

    if _matches_atomic_pattern(_lemma, lemma_pattern):
        return [curvars]

    return []


def _atoms_and_tok_pos(edge, tok_pos):
    if edge.atom:
        print(f"edge.atom={edge.atom} (P l. 369)")
        print(f"edge={edge} (P l. 370)")
        return [edge], [tok_pos]
    atoms = []
    atoms_tok_pos = []
    print(f"zip(edge, tok_pos)={zip(edge, tok_pos)} (l. 372")
    for edge_item, tok_pos_item in zip(edge, tok_pos):
        _atoms, _atoms_tok_pos = _atoms_and_tok_pos(edge_item, tok_pos_item)
        print(f"zip(_atoms, _atoms_tok_pos)={zip(_atoms, _atoms_tok_pos)} (l. 375")
        for _atom, _atom_tok_pos in zip(_atoms, _atoms_tok_pos):
            if _atom not in atoms:
                atoms.append(_atom)
                atoms_tok_pos.append(_atom_tok_pos)
    return atoms, atoms_tok_pos


def _matches_fun_pat(edge, fun_pattern, curvars, hg, root_edge, ref_edges=None, tok_pos=None) -> list[dict]:
    print(f"edge={edge} (P l. 386)")  # todo: remove
    fun = fun_pattern[0].root()
    if fun == 'var':
        if len(fun_pattern) != 3:
            raise RuntimeError('var pattern function must have two arguments')
        pattern = fun_pattern[1]
        var_name = fun_pattern[2].root()
        if edge.not_atom and str(edge[0]) == 'var' and len(edge) == 3 and str(edge[2]) == var_name:
            this_var = {var_name: edge[1]}
            print(f"edge={edge[1]} (P l. 394)")  # todo: remove
            print(f"tok_pos={tok_pos} (P l. 394)")  # todo: remove
            return _match_pattern(
                edge[1],
                pattern,
                curvars={**curvars, **this_var},
                hg=hg,
                root_edge=root_edge,
                ref_edges=ref_edges,
                tok_pos=tok_pos
            )
        else:
            this_var = {var_name: edge}
            print(f"edge={edge} (P l. 407)")  # todo: remove
            print(f"tok_pos={tok_pos} (P l. 407)")  # todo: remove
            return _match_pattern(
                edge,
                pattern,
                curvars={**curvars, **this_var},
                hg=hg,
                root_edge=root_edge,
                ref_edges=ref_edges,
                tok_pos=tok_pos
            )
    elif fun == 'atoms':
        if tok_pos:
            atoms, atoms_tok_pos = _atoms_and_tok_pos(edge, tok_pos)
        else:
            atoms = edge.atoms()
            atoms_tok_pos = None
        atom_patterns = fun_pattern[1:]
        print(f"atoms_tok_pos={atoms_tok_pos} (l. 417)")  # todo: remove
        return _match_atoms(
            atom_patterns,
            atoms,
            curvars,
            hg,
            root_edge=root_edge,
            ref_edges=ref_edges,
            atoms_tok_pos=atoms_tok_pos
        )
    elif fun == 'lemma':
        return _match_lemma(fun_pattern[1], edge, curvars, hg)
    elif fun == 'semsim' or fun == 'semsim-fix':  # TODO: remove legacy 'semsim'
        return match_semsim(
            fun_pattern[1:],
            edge,
            curvars,
            hg=hg,
            root_edge=root_edge,
            ref_edges=ref_edges,
            tok_pos=tok_pos,
            matcher_type="FIXED"
        )
    elif fun == 'semsim-ctx':
        print(f"{tok_pos} (l. 440)")  # todo: remove
        return match_semsim(
            fun_pattern[1:],
            edge,
            curvars,
            hg=hg,
            root_edge=root_edge,
            ref_edges=ref_edges,
            tok_pos=tok_pos,
            matcher_type="CONTEXT"
        )
    elif fun == 'any':
        for pattern in fun_pattern[1:]:
            matches = _match_pattern(
                edge,
                pattern,
                curvars=curvars,
                hg=hg,
                root_edge=root_edge,
                ref_edges=ref_edges,
                tok_pos=tok_pos
            )
            if len(matches) > 0:
                return matches
        return []
    else:
        raise RuntimeError(f"Unknown pattern function: {fun}")


def _match_pattern(edge, pattern, curvars=None, hg=None, root_edge=None, ref_edges=None, tok_pos=None):
    print(f"edge={edge} (l. 480)")  # todo: remove
    print(f"edge.atom={edge.atom} (l. 480)")  # todo: remove
    print(f"tok_pos={tok_pos} (l. 480)")  # todo: remove
    if curvars is None:
        curvars = {}

    # if root_edge is not specified, it is assumed that edge is its own root
    if root_edge is None:
        root_edge = edge

    # atomic patterns
    if pattern.atom:
        if _matches_atomic_pattern(edge, pattern):
            variables = {}
            if is_pattern(pattern):
                varname = _varname(pattern)
                if len(varname) > 0:
                    if varname in curvars and curvars[varname] != edge:
                        return []
                    variables[varname] = edge
            return [{**curvars, **variables}]
        else:
            return []

    # functional patterns
    if is_fun_pattern(pattern):
        print(f"{tok_pos} (l. 501)")  # todo: remove
        return _matches_fun_pat(
            edge,
            pattern,
            curvars,
            hg,
            root_edge=root_edge,
            ref_edges=ref_edges,
            tok_pos=tok_pos
        )

    min_len = len(pattern)
    max_len = min_len
    # open-ended?
    if pattern[-1].to_str() == '...':
        pattern = hedge(pattern[:-1])
        min_len -= 1
        max_len = float('inf')

    result = [{}]
    argroles_posopt = _defun_pattern_argroles(pattern)[0].argroles().split('-')[0]
    if len(argroles_posopt) > 0 and argroles_posopt[0] == '{':
        match_by_order = False
        argroles_posopt = argroles_posopt[1:-1]
    else:
        match_by_order = True
    argroles = argroles_posopt.split(',')[0]
    argroles_opt = argroles_posopt.replace(',', '')

    if len(argroles) > 0:
        min_len = 1 + len(argroles)
        max_len = float('inf')
    else:
        match_by_order = True

    if len(edge) < min_len or len(edge) > max_len:
        return []

    # match by order
    if match_by_order:
        for i, pitem in enumerate(pattern):
            eitem = edge[i]
            _result = []
            for variables in result:
                if pitem.atom:
                    varname = _varname(pitem)
                    if varname in curvars:
                        if curvars[varname] != eitem:
                            continue
                    elif varname in variables:
                        if variables[varname] != eitem:
                            continue
                    elif _matches_atomic_pattern(eitem, pitem):
                        if len(varname) > 0 and varname[0].isupper():
                            variables[varname] = eitem
                    else:
                        continue
                    _result.append(variables)
                else:
                    if tok_pos is not None:
                        try:
                            assert len(tok_pos) > i
                        except AssertionError:
                            raise RuntimeError(f"Index '{i}' in tok_pos '{tok_pos}' is out of range")
                        tok_pos = tok_pos[i]

                    print(f"{tok_pos} (l. 557)")  # todo: remove
                    _result += _match_pattern(
                        eitem,
                        pitem,
                        {**curvars, **variables},
                        hg=hg,
                        root_edge=root_edge,
                        ref_edges=ref_edges,
                        tok_pos=tok_pos
                    )
            result = _result
    # match by argroles
    else:
        result = []
        # match connectors first
        econn = edge[0]
        pconn = pattern[0]
<<<<<<< HEAD
        print(f"edge={edge} (l. 589)")  # todo: remove
        for variables in _match_pattern(
                econn,
                pconn,
                curvars,
                hg=hg,
                root_edge=root_edge,
                ref_edges=ref_edges,
                tok_pos=tok_pos
        ):
=======
        ctok_pos = tok_pos[0] if tok_pos else None
        for variables in _match_pattern(econn, pconn, curvars, hg=hg, root_edge=root_edge, ref_edges=ref_edges,
                                        tok_pos=ctok_pos):
>>>>>>> 546074bc
            role_counts = Counter(argroles_opt).most_common()
            unknown_roles = (len(pattern) - 1) - len(argroles_opt)
            if unknown_roles > 0:
                role_counts.append(('*', unknown_roles))
            # add connector pseudo-argrole
            role_counts = [('X', 1)] + role_counts
            sresult = _match_by_argroles(
                edge,
                pattern,
                role_counts,
                len(argroles),
                hg,
                curvars={**curvars, **variables},
                root_edge=root_edge,
                ref_edges=ref_edges,
                tok_pos=tok_pos
            )
            for svars in sresult:
                result.append({**variables, **svars})

    unique_vars = []
    for variables in result:
        v = {**curvars, **variables}
        if v not in unique_vars:
            unique_vars.append(v)
    return unique_vars


def _normalize_fun_patterns(pattern):
    if pattern.atom:
        return pattern

    pattern = hedge([_normalize_fun_patterns(subpattern) for subpattern in pattern])

    if is_fun_pattern(pattern):
        if str(pattern[0]) == 'lemma':
            if is_fun_pattern(pattern[1]) and str(pattern[1][0]) == 'any':
                new_pattern = ['any']
                for alternative in pattern[1][1:]:
                    new_pattern.append(['lemma', alternative])
                return hedge(new_pattern)

    return pattern


def _edge_tok_pos(edge: Hyperedge, hg: Hypergraph = None) -> Union[Hyperedge, None]:
    if hg is None:
        logger.debug(f"No hypergraph given to retrieve 'tok_pos' attribute for edge")
        return None

    tok_pos_str: str = hg.get_str_attribute(edge, "tok_pos")
    # edge is not a root edge
    if not tok_pos_str:
        logger.debug(f"Edge has no 'tok_pos' string attribute: {edge}")
        return None

    try:
        tok_pos_hedge: Hyperedge = hedge(tok_pos_str)
    except ValueError:
        logger.warning(f"Edge has invalid 'tok_pos' attribute: {edge}")
        return None

    return tok_pos_hedge


def match_pattern(edge, pattern, curvars=None, hg=None, ref_edges=None):
    """Matches an edge to a pattern. This means that, if the edge fits the
    pattern, then a dictionary will be returned with the values for each
    pattern variable. If the pattern specifies no variables but the edge
    matches it, then an empty dictionary is returned. If the edge does
    not match the pattern, None is returned.

    Patterns are themselves edges. They can match families of edges
    by employing special atoms:

    -> '\*' represents a general wildcard (matches any entity)

    -> '.' represents an atomic wildcard (matches any atom)

    -> '(\*)' represents an edge wildcard (matches any edge)

    -> '...' at the end indicates an open-ended pattern.

    The wildcards ('\*', '.' and '(\*)') can be used to specify variables,
    for example '\*x', '(CLAIM)' or '.ACTOR'. In case of a match, these
    variables are assigned the hyperedge they correspond to. For example,

    (1) the edge: (is/Pd (my/Mp name/Cn) mary/Cp)
    applied to the pattern: (is/Pd (my/Mp name/Cn) \*NAME)
    produces the result: {'NAME', mary/Cp}

    (2) the edge: (is/Pd (my/Mp name/Cn) mary/Cp)
    applied to the pattern: (is/Pd (my/Mp name/Cn) (NAME))
    produces the result: {}

    (3) the edge: (is/Pd (my/Mp name/Cn) mary/Cp)
    applied to the pattern: (is/Pd . \*NAME)
    produces the result: None
    """
    edge_hedged: Hyperedge = hedge(edge)
    pattern_hedged: Hyperedge = hedge(pattern)
    pattern_hedged_normalized: Hyperedge =_normalize_fun_patterns(pattern_hedged)
    print(f"edge={edge_hedged}, pattern={pattern_hedged_normalized}, tok_pos={_edge_tok_pos(edge, hg)} (P l. 691)")  # todo: remove
    print(f"edge.atom={edge_hedged.atom} (P l. 693)")  # todo: remove
    return _match_pattern(
        edge_hedged,
        pattern_hedged_normalized,
        curvars=curvars,
        hg=hg,
        root_edge=edge_hedged,
        tok_pos=_edge_tok_pos(edge, hg),
        ref_edges=ref_edges
    )


def edge_matches_pattern(edge, pattern, hg=None, root_edge=None, ref_edges=None, tok_pos=None):
    """Check if an edge matches a pattern.

    Patterns are themselves edges. They can match families of edges
    by employing special atoms:

    -> '\*' represents a general wildcard (matches any entity)

    -> '.' represents an atomic wildcard (matches any atom)

    -> '(\*)' represents an edge wildcard (matches any edge)

    -> '...' at the end indicates an open-ended pattern.

    The pattern can be any valid hyperedge, including the above special atoms.
    Examples: (is/Pd graphbrain/C .)
    (says/Pd * ...)
    """
    result = match_pattern(edge, pattern, hg=hg, ref_edges=ref_edges)
    return len(result) > 0


def edge2pattern(edge, root=False, subtype=False):
    if root and edge.atom:
        root_str = edge.root()
    else:
        root_str = '*'
    if subtype:
        et = edge.type()
    else:
        et = edge.mtype()
    pattern = '{}/{}'.format(root_str, et)
    ar = edge.argroles()
    if ar == '':
        return hedge(pattern)
    else:
        return hedge('{}.{}'.format(pattern, ar))


def inner_edge_matches_pattern(edge, pattern, hg=None):
    if edge.atom:
        return False
    for subedge in edge:
        if edge_matches_pattern(subedge, pattern, hg=hg):
            return True
    for subedge in edge:
        if inner_edge_matches_pattern(subedge, pattern, hg=hg):
            return True
    return False


class PatternCounter:
    def __init__(
            self,
            depth=2,
            count_subedges=True,
            expansions=None,
            match_roots=None,
            match_subtypes=None
    ):
        self.patterns = Counter()
        self.depth = depth
        self.count_subedges = count_subedges
        if expansions is None:
            self.expansions = {'*'}
        else:
            self.expansions = expansions
        if match_roots is None:
            self.match_roots = set()
        else:
            self.match_roots = match_roots
        if match_subtypes is None:
            self.match_subtypes = set()
        else:
            self.match_subtypes = match_subtypes

    def _matches_expansions(self, edge):
        for expansion in self.expansions:
            if edge_matches_pattern(edge, expansion):
                return True
        return False

    def _force_subtypes(self, edge):
        force_subtypes = False
        for st_pattern in self.match_subtypes:
            if edge_matches_pattern(edge, st_pattern):
                force_subtypes = True
        return force_subtypes

    def _force_root_expansion(self, edge):
        force_root = False
        force_expansion = False
        for root_pattern in self.match_roots:
            if edge_matches_pattern(edge, root_pattern):
                force_root = True
                force_expansion = True
            elif inner_edge_matches_pattern(edge, root_pattern):
                force_expansion = True
        return force_root, force_expansion

    def _list2patterns(self, ledge, depth=1, force_expansion=False, force_root=False, force_subtypes=False):
        if depth > self.depth:
            return []

        first = ledge[0]

        f_force_subtypes = force_subtypes | self._force_subtypes(first)

        f_force_root, f_force_expansion = self._force_root_expansion(first)
        f_force_root |= force_root
        f_force_expansion |= force_expansion
        root = force_root | f_force_root

        if f_force_expansion and not first.atom:
            hpats = []
        else:
            hpats = [edge2pattern(first, root=root, subtype=f_force_subtypes)]

        if not first.atom and (self._matches_expansions(first) or
                                    f_force_expansion):
            hpats += self._list2patterns(list(first), depth + 1, force_expansion=f_force_expansion,
                                         force_root=f_force_root, force_subtypes=f_force_subtypes)
        if len(ledge) == 1:
            patterns = [[hpat] for hpat in hpats]
        else:
            patterns = []
            for pattern in self._list2patterns(ledge[1:], depth=depth, force_expansion=force_expansion,
                                               force_root=force_root, force_subtypes=force_subtypes):
                for hpat in hpats:
                    patterns.append([hpat] + pattern)
        return patterns

    def _edge2patterns(self, edge):
        force_subtypes = self._force_subtypes(edge)
        force_root, _ = self._force_root_expansion(edge)
        return list(hedge(pattern)
                    for pattern
                    in self._list2patterns(list(edge.normalized()), force_subtypes=force_subtypes,
                                           force_root=force_root, force_expansion=False))

    def count(self, edge):
        edge = hedge(edge)
        if edge.not_atom:
            if self._matches_expansions(edge):
                for pattern in self._edge2patterns(edge):
                    self.patterns[hedge(pattern)] += 1
            if self.count_subedges:
                for subedge in edge:
                    self.count(subedge)<|MERGE_RESOLUTION|>--- conflicted
+++ resolved
@@ -366,15 +366,11 @@
 
 def _atoms_and_tok_pos(edge, tok_pos):
     if edge.atom:
-        print(f"edge.atom={edge.atom} (P l. 369)")
-        print(f"edge={edge} (P l. 370)")
         return [edge], [tok_pos]
     atoms = []
     atoms_tok_pos = []
-    print(f"zip(edge, tok_pos)={zip(edge, tok_pos)} (l. 372")
     for edge_item, tok_pos_item in zip(edge, tok_pos):
         _atoms, _atoms_tok_pos = _atoms_and_tok_pos(edge_item, tok_pos_item)
-        print(f"zip(_atoms, _atoms_tok_pos)={zip(_atoms, _atoms_tok_pos)} (l. 375")
         for _atom, _atom_tok_pos in zip(_atoms, _atoms_tok_pos):
             if _atom not in atoms:
                 atoms.append(_atom)
@@ -383,7 +379,6 @@
 
 
 def _matches_fun_pat(edge, fun_pattern, curvars, hg, root_edge, ref_edges=None, tok_pos=None) -> list[dict]:
-    print(f"edge={edge} (P l. 386)")  # todo: remove
     fun = fun_pattern[0].root()
     if fun == 'var':
         if len(fun_pattern) != 3:
@@ -477,9 +472,6 @@
 
 
 def _match_pattern(edge, pattern, curvars=None, hg=None, root_edge=None, ref_edges=None, tok_pos=None):
-    print(f"edge={edge} (l. 480)")  # todo: remove
-    print(f"edge.atom={edge.atom} (l. 480)")  # todo: remove
-    print(f"tok_pos={tok_pos} (l. 480)")  # todo: remove
     if curvars is None:
         curvars = {}
 
@@ -586,8 +578,7 @@
         # match connectors first
         econn = edge[0]
         pconn = pattern[0]
-<<<<<<< HEAD
-        print(f"edge={edge} (l. 589)")  # todo: remove
+        ctok_pos = tok_pos[0] if tok_pos else None
         for variables in _match_pattern(
                 econn,
                 pconn,
@@ -597,11 +588,6 @@
                 ref_edges=ref_edges,
                 tok_pos=tok_pos
         ):
-=======
-        ctok_pos = tok_pos[0] if tok_pos else None
-        for variables in _match_pattern(econn, pconn, curvars, hg=hg, root_edge=root_edge, ref_edges=ref_edges,
-                                        tok_pos=ctok_pos):
->>>>>>> 546074bc
             role_counts = Counter(argroles_opt).most_common()
             unknown_roles = (len(pattern) - 1) - len(argroles_opt)
             if unknown_roles > 0:
@@ -704,8 +690,6 @@
     edge_hedged: Hyperedge = hedge(edge)
     pattern_hedged: Hyperedge = hedge(pattern)
     pattern_hedged_normalized: Hyperedge =_normalize_fun_patterns(pattern_hedged)
-    print(f"edge={edge_hedged}, pattern={pattern_hedged_normalized}, tok_pos={_edge_tok_pos(edge, hg)} (P l. 691)")  # todo: remove
-    print(f"edge.atom={edge_hedged.atom} (P l. 693)")  # todo: remove
     return _match_pattern(
         edge_hedged,
         pattern_hedged_normalized,
