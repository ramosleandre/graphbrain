import logging
import itertools
from collections import Counter
from typing import Union

from graphbrain import hedge
from graphbrain.hyperedge import Hyperedge
from graphbrain.hypergraph import Hypergraph
from graphbrain.utils.lemmas import lemma
from graphbrain.semsim import match_semsim


logger = logging.getLogger(__name__)

FUNS = {'var', 'atoms', 'lemma', 'any', 'semsim', 'semsim-fix', 'semsim-ctx'}


def is_wildcard(atom):
    """Check if this atom defines a wildcard, i.e. if its root is a pattern matching.
    (\*, ., ..., if it is surrounded by parenthesis or variable label starting with an uppercase letter)
    """
    if atom.atom:
        return atom.parens or atom[0][0] in {'*', '.'} or atom[0][0].isupper()
    else:
        return False


def is_fun_pattern(edge):
    if edge.atom:
        return False
    return str(edge[0]) in FUNS


def is_pattern(edge):
    """Check if this edge defines a pattern, i.e. if it includes at least
    one pattern matching.

    Pattern matching are:
    - '\*', '.', '(\*)', '...'
    - variables (atom label starting with an uppercase letter)
    - argument role matching (unordered argument roles surrounded by curly brackets)
    - functional patterns (var, atoms, lemma, ...)
    """
    if edge.atom:
        return is_wildcard(edge) or '{' in edge.argroles()
    elif is_fun_pattern(edge):
        return True
    else:
        return any(is_pattern(item) for item in edge)


def is_unordered_pattern(edge):
    """Check if this edge defines an unordered pattern, i.e. if it includes at least
    one instance of unordered argument roles surrounded by curly brackets.
    """
    if edge.atom:
        return '{' in edge.argroles()
    else:
        return any(is_unordered_pattern(item) for item in edge)

def is_full_pattern(edge):
    """Check if every atom is a pattern matching.

    Pattern matching are:
    '\*', '.', '(\*)', '...', variables (atom label starting with an
    uppercase letter) and functional patterns.
    """
    if edge.atom:
        return is_pattern(edge)
    else:
        return all(is_pattern(item) for item in edge)


def apply_vars(edge, variables):
    if edge.atom:
        if is_pattern(edge):
            varname = _varname(edge)
            if len(varname) > 0 and varname in variables:
                return variables[varname]
        return edge
    else:
        return hedge([apply_vars(subedge, variables) for subedge in edge])


def _matches_atomic_pattern(edge, atomic_pattern):
    ap_parts = atomic_pattern.parts()

    if len(ap_parts) == 0 or len(ap_parts[0]) == 0:
        return False

    # structural match
    struct_code = ap_parts[0][0]
    if struct_code == '.':
        if edge.not_atom:
            return False
    elif atomic_pattern.parens:
        if edge.atom:
            return False
    elif struct_code != '*' and not struct_code.isupper():
        if edge.not_atom:
            return False
        if edge.root() != atomic_pattern.root():
            return False

    # role match
    if len(ap_parts) > 1:
        pos = 1

        # type match
        ap_role = atomic_pattern.role()
        ap_type = ap_role[0]
        e_type = edge.type()
        n = len(ap_type)
        if len(e_type) < n or e_type[:n] != ap_type:
            return False

        e_atom = edge.inner_atom()

        if len(ap_role) > 1:
            e_role = e_atom.role()
            # check if edge role has enough parts to satisfy the wildcard
            # specification
            if len(e_role) < len(ap_role):
                return False

            # argroles match
            if ap_type[0] in {'B', 'P'}:
                ap_argroles_parts = ap_role[1].split('-')
                if len(ap_argroles_parts) == 1:
                    ap_argroles_parts.append('')
                ap_negroles = ap_argroles_parts[1]

                # fixed order?
                ap_argroles_posopt = ap_argroles_parts[0]
                e_argroles = e_role[1]
                if len(ap_argroles_posopt) > 0 and ap_argroles_posopt[0] == '{':
                    ap_argroles_posopt = ap_argroles_posopt[1:-1]
                else:
                    ap_argroles_posopt = ap_argroles_posopt.replace(',', '')
                    if len(e_argroles) > len(ap_argroles_posopt):
                        return False
                    else:
                        return ap_argroles_posopt.startswith(e_argroles)

                ap_argroles_parts = ap_argroles_posopt.split(',')
                ap_posroles = ap_argroles_parts[0]
                ap_argroles = set(ap_posroles) | set(ap_negroles)
                for argrole in ap_argroles:
                    min_count = ap_posroles.count(argrole)
                    # if there are argrole exclusions
                    fixed = ap_negroles.count(argrole) > 0
                    count = e_argroles.count(argrole)
                    if count < min_count:
                        return False
                    # deal with exclusions
                    if fixed and count > min_count:
                        return False
                pos = 2

            # match rest of role
            while pos < len(ap_role):
                if e_role[pos] != ap_role[pos]:
                    return False
                pos += 1

    # match rest of atom
    if len(ap_parts) > 2:
        e_parts = e_atom.parts()
        # check if edge role has enough parts to satisfy the wildcard
        # specification
        if len(e_parts) < len(ap_parts):
            return False

        while pos < len(ap_parts):
            if e_parts[pos] != ap_parts[pos]:
                return False
            pos += 1

    return True


def _varname(atom):
    if not atom.atom:
        return ''
    label = atom.parts()[0]
    if len(label) == 0:
        return label
    elif label[0] in {'*', '.'}:
        return label[1:]
    elif label[:3] == '...':
        return label[3:]
    elif label[0].isupper():
        return label
    else:
        return ''


# remove pattern functions from pattern, so that .argroles() works normally
def _defun_pattern_argroles(edge):
    if edge.atom:
        return edge
    
    if edge[0].argroles() != '':
        return edge

    if is_fun_pattern(edge):
        fun = edge[0].root()
        if fun == 'atoms':
            for atom in edge.atoms():
                argroles = atom.argroles()
                if argroles != '':
                    return atom
            # if no atom with argroles is found, just return the first one
            return edge[1]
        else:
            return hedge([edge[0], _defun_pattern_argroles(edge[1])] + list(edge[2:]))
    else:
        return hedge([_defun_pattern_argroles(subedge) for subedge in edge])


def _match_by_argroles(
        edge,
        pattern,
        role_counts,
        min_vars,
        hg,
        matched=(),
        curvars=None,
        root_edge=None,
        ref_edges=None,
        tok_pos=None
):
    if curvars is None:
        curvars = {}

    if len(role_counts) == 0:
        return [curvars]

    argrole, n = role_counts[0]

    # match connector
    if argrole == 'X':
        eitems = [edge[0]]
        pitems = [pattern[0]]
    # match any argrole
    elif argrole == '*':
        eitems = [e for e in edge if e not in matched]
        pitems = pattern[-n:]
    # match specific argrole
    else:
        eitems = edge.edges_with_argrole(argrole)
        pitems = _defun_pattern_argroles(pattern).edges_with_argrole(argrole)

    if len(eitems) < n:
        if len(curvars) >= min_vars:
            return [curvars]
        else:
            return []

    result = []

    if tok_pos:
        tok_pos_items = [tok_pos[i] for i, subedge in enumerate(edge) if subedge in eitems]
        tok_pos_perms = tuple(itertools.permutations(tok_pos_items, r=n))

    for perm_n, perm in enumerate(tuple(itertools.permutations(eitems, r=n))):
        if tok_pos:
            tok_pos_perm = tok_pos_perms[perm_n]
        perm_result = [{}]
        for i, eitem in enumerate(perm):
            pitem = pitems[i]
            tok_pos_item = tok_pos_perm[i] if tok_pos else None
            item_result = []
            for variables in perm_result:
                item_result += _match_pattern(
                    eitem,
                    pitem,
                    {**curvars, **variables},
                    hg=hg,
                    root_edge=root_edge,
                    ref_edges=ref_edges,
                    tok_pos=tok_pos_item
                )
            perm_result = item_result
            if len(item_result) == 0:
                break

        for variables in perm_result:
            result += _match_by_argroles(
                edge,
                pattern,
                role_counts[1:],
                min_vars,
                hg,
                matched + perm,
                {**curvars, **variables},
                root_edge=root_edge,
                ref_edges=ref_edges,
                tok_pos=tok_pos
            )
    
    return result


def _match_atoms(
        atom_patterns,
        atoms,
        curvars,
        hg,
        root_edge=None,
        ref_edges=None,
        atoms_tok_pos=None,
        matched_atoms=None
) -> list[dict]:
    if matched_atoms is None:
        matched_atoms = []

    if len(atom_patterns) == 0:
        return [curvars]
    
    results = []
    atom_pattern = atom_patterns[0]

    for atom_pos, atom in enumerate(atoms):
        if atom not in matched_atoms:
            tok_pos = atoms_tok_pos[atom_pos] if atoms_tok_pos else None
            svars = _match_pattern(
                atom, atom_pattern, curvars, hg=hg, root_edge=root_edge, ref_edges=ref_edges, tok_pos=tok_pos
            )
            for variables in svars:
                results += _match_atoms(
                    atom_patterns[1:],
                    atoms,
                    {**curvars, **variables},
                    hg,
                    root_edge=root_edge,
                    ref_edges=ref_edges,
                    atoms_tok_pos=atoms_tok_pos,
                    matched_atoms=matched_atoms + [atom]
                )

    return results


# TODO: deal with argroles
def _match_lemma(lemma_pattern, edge, curvars, hg):
    if hg is None:
        raise RuntimeError('Lemma pattern function requires hypergraph.')

    if edge.not_atom:
        return []

    _lemma = lemma(hg, edge, same_if_none=True)

    # add argroles to _lemma if needed
    ar = edge.argroles()
    if ar != '':
        parts = _lemma.parts()
        parts[1] = '{}.{}'.format(parts[1], ar)
        _lemma = hedge('/'.join(parts))

    if _matches_atomic_pattern(_lemma, lemma_pattern):
        return [curvars]

    return []


def _atoms_and_tok_pos(edge, tok_pos):
    if edge.atom:
        return [edge], [tok_pos]
    atoms = []
    atoms_tok_pos = []
    for edge_item, tok_pos_item in zip(edge, tok_pos):
        _atoms, _atoms_tok_pos = _atoms_and_tok_pos(edge_item, tok_pos_item)
        for _atom, _atom_tok_pos in zip(_atoms, _atoms_tok_pos):
            if _atom not in atoms:
                atoms.append(_atom)
                atoms_tok_pos.append(_atom_tok_pos)
    return atoms, atoms_tok_pos


def _matches_fun_pat(edge, fun_pattern, curvars, hg, root_edge, ref_edges=None, tok_pos=None) -> list[dict]:
    fun = fun_pattern[0].root()
    if fun == 'var':
        if len(fun_pattern) != 3:
            raise RuntimeError('var pattern function must have two arguments')
        pattern = fun_pattern[1]
        var_name = fun_pattern[2].root()
        if edge.not_atom and str(edge[0]) == 'var' and len(edge) == 3 and str(edge[2]) == var_name:
            this_var = {var_name: edge[1]}
            return _match_pattern(
                edge[1],
                pattern,
                curvars={**curvars, **this_var},
                hg=hg,
                root_edge=root_edge,
                ref_edges=ref_edges,
                tok_pos=tok_pos
            )
        else:
            this_var = {var_name: edge}
            return _match_pattern(
                edge,
                pattern,
                curvars={**curvars, **this_var},
                hg=hg,
                root_edge=root_edge,
                ref_edges=ref_edges,
                tok_pos=tok_pos
            )
    elif fun == 'atoms':
        if tok_pos:
            atoms, atoms_tok_pos = _atoms_and_tok_pos(edge, tok_pos)
        else:
            atoms = edge.atoms()
            atoms_tok_pos = None
        atom_patterns = fun_pattern[1:]
        return _match_atoms(
            atom_patterns,
            atoms,
            curvars,
            hg,
            root_edge=root_edge,
            ref_edges=ref_edges,
            atoms_tok_pos=atoms_tok_pos
        )
    elif fun == 'lemma':
        return _match_lemma(fun_pattern[1], edge, curvars, hg)
    elif fun == 'semsim' or fun == 'semsim-fix':  # TODO: remove legacy 'semsim'
        return match_semsim(
            fun_pattern[1:],
            edge,
            curvars,
            hg=hg,
            root_edge=root_edge,
            ref_edges=ref_edges,
            tok_pos=tok_pos,
            matcher_type="FIXED"
        )
    elif fun == 'semsim-ctx':
        return match_semsim(
            fun_pattern[1:],
            edge,
            curvars,
            hg=hg,
            root_edge=root_edge,
            ref_edges=ref_edges,
            tok_pos=tok_pos,
            matcher_type="CONTEXT"
        )
    elif fun == 'any':
        for pattern in fun_pattern[1:]:
            matches = _match_pattern(
                edge,
                pattern,
                curvars=curvars,
                hg=hg,
                root_edge=root_edge,
                ref_edges=ref_edges,
                tok_pos=tok_pos
            )
            if len(matches) > 0:
                return matches
        return []
    else:
        raise RuntimeError(f"Unknown pattern function: {fun}")


def _match_pattern(edge, pattern, curvars=None, hg=None, root_edge=None, ref_edges=None, tok_pos=None):
    if curvars is None:
        curvars = {}

    # if root_edge is not specified, it is assumed that edge is its own root
    if root_edge is None:
        root_edge = edge

    # atomic patterns
    if pattern.atom:
        if _matches_atomic_pattern(edge, pattern):
            variables = {}
            if is_pattern(pattern):
                varname = _varname(pattern)
                if len(varname) > 0:
                    if varname in curvars and curvars[varname] != edge:
                        return []
                    variables[varname] = edge
            return [{**curvars, **variables}]
        else:
            return []

    # functional patterns
    if is_fun_pattern(pattern):
        return _matches_fun_pat(
            edge,
            pattern,
            curvars,
            hg,
            root_edge=root_edge,
            ref_edges=ref_edges,
            tok_pos=tok_pos
        )

    min_len = len(pattern)
    max_len = min_len
    # open-ended?
    if pattern[-1].to_str() == '...':
        pattern = hedge(pattern[:-1])
        min_len -= 1
        max_len = float('inf')

    result = [{}]
    argroles_posopt = _defun_pattern_argroles(pattern)[0].argroles().split('-')[0]
    if len(argroles_posopt) > 0 and argroles_posopt[0] == '{':
        match_by_order = False
        argroles_posopt = argroles_posopt[1:-1]
    else:
        match_by_order = True
    argroles = argroles_posopt.split(',')[0]
    argroles_opt = argroles_posopt.replace(',', '')

    if len(argroles) > 0:
        min_len = 1 + len(argroles)
        max_len = float('inf')
    else:
        match_by_order = True

    if len(edge) < min_len or len(edge) > max_len:
        return []

    # match by order
    if match_by_order:
        for i, pitem in enumerate(pattern):
            eitem = edge[i]
            _result = []

            for variables in result:
                if pitem.atom:
                    varname = _varname(pitem)
                    if varname in curvars:
                        if curvars[varname] != eitem:
                            continue
                    elif varname in variables:
                        if variables[varname] != eitem:
                            continue
                    elif _matches_atomic_pattern(eitem, pitem):
                        if len(varname) > 0 and varname[0].isupper():
                            variables[varname] = eitem
                    else:
                        continue
                    _result.append(variables)
                else:
<<<<<<< HEAD
                    new_tok_pos = None
                    if tok_pos is not None:
                        try:
                            assert i >= len(tok_pos)
                        except AssertionError:
                            raise RuntimeError('index {} in tok_pos {} is out of range'.format(i, str(tok_pos)))
                        new_tok_pos = tok_pos[i]
                    _result += _match_pattern(eitem, pitem, {**curvars, **variables}, hg=hg, root_edge=root_edge,
                                              ref_edges=ref_edges, tok_pos=new_tok_pos)
=======
                    tok_pos_item = None
                    if tok_pos is not None:
                        try:
                            assert len(tok_pos) > i
                        except AssertionError:
                            raise RuntimeError(f"Index '{i}' in tok_pos '{tok_pos}' is out of range")
                        tok_pos_item = tok_pos[i]
                    _result += _match_pattern(
                        eitem,
                        pitem,
                        {**curvars, **variables},
                        hg=hg,
                        root_edge=root_edge,
                        ref_edges=ref_edges,
                        tok_pos=tok_pos_item
                    )
>>>>>>> bde38a63
            result = _result
    # match by argroles
    else:
        result = []
        # match connectors first
        econn = edge[0]
        pconn = pattern[0]
        ctok_pos = tok_pos[0] if tok_pos else None
        for variables in _match_pattern(
                econn,
                pconn,
                curvars,
                hg=hg,
                root_edge=root_edge,
                ref_edges=ref_edges,
                tok_pos=ctok_pos
        ):
            role_counts = Counter(argroles_opt).most_common()
            unknown_roles = (len(pattern) - 1) - len(argroles_opt)
            if unknown_roles > 0:
                role_counts.append(('*', unknown_roles))
            # add connector pseudo-argrole
            role_counts = [('X', 1)] + role_counts
            sresult = _match_by_argroles(
                edge,
                pattern,
                role_counts,
                len(argroles),
                hg,
                curvars={**curvars, **variables},
                root_edge=root_edge,
                ref_edges=ref_edges,
                tok_pos=tok_pos
            )
            for svars in sresult:
                result.append({**variables, **svars})

    unique_vars = []
    for variables in result:
        v = {**curvars, **variables}
        if v not in unique_vars:
            unique_vars.append(v)
    return unique_vars


def _normalize_fun_patterns(pattern):
    if pattern.atom:
        return pattern

    pattern = hedge([_normalize_fun_patterns(subpattern) for subpattern in pattern])

    if is_fun_pattern(pattern):
        if str(pattern[0]) == 'lemma':
            if is_fun_pattern(pattern[1]) and str(pattern[1][0]) == 'any':
                new_pattern = ['any']
                for alternative in pattern[1][1:]:
                    new_pattern.append(['lemma', alternative])
                return hedge(new_pattern)

    return pattern


def _edge_tok_pos(edge: Hyperedge, hg: Hypergraph = None) -> Union[Hyperedge, None]:
    if hg is None:
        logger.debug(f"No hypergraph given to retrieve 'tok_pos' attribute for edge")
        return None

    tok_pos_str: str = hg.get_str_attribute(edge, "tok_pos")
    # edge is not a root edge
    if not tok_pos_str:
        logger.debug(f"Edge has no 'tok_pos' string attribute: {edge}")
        return None

    try:
        tok_pos_hedge: Hyperedge = hedge(tok_pos_str)
    except ValueError:
        logger.warning(f"Edge has invalid 'tok_pos' attribute: {edge}")
        return None

    return tok_pos_hedge


def match_pattern(edge, pattern, curvars=None, hg=None, ref_edges=None):
    """Matches an edge to a pattern. This means that, if the edge fits the
    pattern, then a dictionary will be returned with the values for each
    pattern variable. If the pattern specifies no variables but the edge
    matches it, then an empty dictionary is returned. If the edge does
    not match the pattern, None is returned.

    Patterns are themselves edges. They can match families of edges
    by employing special atoms:

    -> '\*' represents a general wildcard (matches any entity)

    -> '.' represents an atomic wildcard (matches any atom)

    -> '(\*)' represents an edge wildcard (matches any edge)

    -> '...' at the end indicates an open-ended pattern.

    The wildcards ('\*', '.' and '(\*)') can be used to specify variables,
    for example '\*x', '(CLAIM)' or '.ACTOR'. In case of a match, these
    variables are assigned the hyperedge they correspond to. For example,

    (1) the edge: (is/Pd (my/Mp name/Cn) mary/Cp)
    applied to the pattern: (is/Pd (my/Mp name/Cn) \*NAME)
    produces the result: {'NAME', mary/Cp}

    (2) the edge: (is/Pd (my/Mp name/Cn) mary/Cp)
    applied to the pattern: (is/Pd (my/Mp name/Cn) (NAME))
    produces the result: {}

    (3) the edge: (is/Pd (my/Mp name/Cn) mary/Cp)
    applied to the pattern: (is/Pd . \*NAME)
    produces the result: None
    """
    edge_hedged: Hyperedge = hedge(edge)
    pattern_hedged: Hyperedge = hedge(pattern)
    pattern_hedged_normalized: Hyperedge =_normalize_fun_patterns(pattern_hedged)
    return _match_pattern(
        edge_hedged,
        pattern_hedged_normalized,
        curvars=curvars,
        hg=hg,
        root_edge=edge_hedged,
        tok_pos=_edge_tok_pos(edge, hg),
        ref_edges=ref_edges
    )


def edge_matches_pattern(edge, pattern, hg=None, root_edge=None, ref_edges=None, tok_pos=None):
    """Check if an edge matches a pattern.

    Patterns are themselves edges. They can match families of edges
    by employing special atoms:

    -> '\*' represents a general wildcard (matches any entity)

    -> '.' represents an atomic wildcard (matches any atom)

    -> '(\*)' represents an edge wildcard (matches any edge)

    -> '...' at the end indicates an open-ended pattern.

    The pattern can be any valid hyperedge, including the above special atoms.
    Examples: (is/Pd graphbrain/C .)
    (says/Pd * ...)
    """
    result = match_pattern(edge, pattern, hg=hg, ref_edges=ref_edges)
    return len(result) > 0


def edge2pattern(edge, root=False, subtype=False):
    if root and edge.atom:
        root_str = edge.root()
    else:
        root_str = '*'
    if subtype:
        et = edge.type()
    else:
        et = edge.mtype()
    pattern = '{}/{}'.format(root_str, et)
    ar = edge.argroles()
    if ar == '':
        return hedge(pattern)
    else:
        return hedge('{}.{}'.format(pattern, ar))


def inner_edge_matches_pattern(edge, pattern, hg=None):
    if edge.atom:
        return False
    for subedge in edge:
        if edge_matches_pattern(subedge, pattern, hg=hg):
            return True
    for subedge in edge:
        if inner_edge_matches_pattern(subedge, pattern, hg=hg):
            return True
    return False


class PatternCounter:
    def __init__(
            self,
            depth=2,
            count_subedges=True,
            expansions=None,
            match_roots=None,
            match_subtypes=None
    ):
        self.patterns = Counter()
        self.depth = depth
        self.count_subedges = count_subedges
        if expansions is None:
            self.expansions = {'*'}
        else:
            self.expansions = expansions
        if match_roots is None:
            self.match_roots = set()
        else:
            self.match_roots = match_roots
        if match_subtypes is None:
            self.match_subtypes = set()
        else:
            self.match_subtypes = match_subtypes

    def _matches_expansions(self, edge):
        for expansion in self.expansions:
            if edge_matches_pattern(edge, expansion):
                return True
        return False

    def _force_subtypes(self, edge):
        force_subtypes = False
        for st_pattern in self.match_subtypes:
            if edge_matches_pattern(edge, st_pattern):
                force_subtypes = True
        return force_subtypes

    def _force_root_expansion(self, edge):
        force_root = False
        force_expansion = False
        for root_pattern in self.match_roots:
            if edge_matches_pattern(edge, root_pattern):
                force_root = True
                force_expansion = True
            elif inner_edge_matches_pattern(edge, root_pattern):
                force_expansion = True
        return force_root, force_expansion

    def _list2patterns(self, ledge, depth=1, force_expansion=False, force_root=False, force_subtypes=False):
        if depth > self.depth:
            return []

        first = ledge[0]

        f_force_subtypes = force_subtypes | self._force_subtypes(first)

        f_force_root, f_force_expansion = self._force_root_expansion(first)
        f_force_root |= force_root
        f_force_expansion |= force_expansion
        root = force_root | f_force_root

        if f_force_expansion and not first.atom:
            hpats = []
        else:
            hpats = [edge2pattern(first, root=root, subtype=f_force_subtypes)]

        if not first.atom and (self._matches_expansions(first) or
                                    f_force_expansion):
            hpats += self._list2patterns(list(first), depth + 1, force_expansion=f_force_expansion,
                                         force_root=f_force_root, force_subtypes=f_force_subtypes)
        if len(ledge) == 1:
            patterns = [[hpat] for hpat in hpats]
        else:
            patterns = []
            for pattern in self._list2patterns(ledge[1:], depth=depth, force_expansion=force_expansion,
                                               force_root=force_root, force_subtypes=force_subtypes):
                for hpat in hpats:
                    patterns.append([hpat] + pattern)
        return patterns

    def _edge2patterns(self, edge):
        force_subtypes = self._force_subtypes(edge)
        force_root, _ = self._force_root_expansion(edge)
        return list(hedge(pattern)
                    for pattern
                    in self._list2patterns(list(edge.normalized()), force_subtypes=force_subtypes,
                                           force_root=force_root, force_expansion=False))

    def count(self, edge):
        edge = hedge(edge)
        if edge.not_atom:
            if self._matches_expansions(edge):
                for pattern in self._edge2patterns(edge):
                    self.patterns[hedge(pattern)] += 1
            if self.count_subedges:
                for subedge in edge:
                    self.count(subedge)<|MERGE_RESOLUTION|>--- conflicted
+++ resolved
@@ -549,17 +549,6 @@
                         continue
                     _result.append(variables)
                 else:
-<<<<<<< HEAD
-                    new_tok_pos = None
-                    if tok_pos is not None:
-                        try:
-                            assert i >= len(tok_pos)
-                        except AssertionError:
-                            raise RuntimeError('index {} in tok_pos {} is out of range'.format(i, str(tok_pos)))
-                        new_tok_pos = tok_pos[i]
-                    _result += _match_pattern(eitem, pitem, {**curvars, **variables}, hg=hg, root_edge=root_edge,
-                                              ref_edges=ref_edges, tok_pos=new_tok_pos)
-=======
                     tok_pos_item = None
                     if tok_pos is not None:
                         try:
@@ -576,7 +565,6 @@
                         ref_edges=ref_edges,
                         tok_pos=tok_pos_item
                     )
->>>>>>> bde38a63
             result = _result
     # match by argroles
     else:
